--- conflicted
+++ resolved
@@ -46,12 +46,6 @@
 
   val targetFormats: Key = root.child("targetFormats")
 
-<<<<<<< HEAD
-=======
-  @deprecated("0.19.3", "use laika.links.validation.excluded = <list-of-paths>")
-  val validateLinks: Key = root.child("validateLinks")
-
->>>>>>> 986a9acd
   val firstHeaderAsTitle: Key = root.child("firstHeaderAsTitle")
 
   val artifactBaseName: Key = root.child("artifactBaseName")
@@ -77,23 +71,15 @@
     val apiPath: Key      = root.child(Key("site", "downloadPath"))
     val downloadPath: Key = root.child(Key("site", "apiPath"))
     val metadata: Key     = root.child(Key("site", "metadata"))
-
-    @deprecated("0.19.4", "use Helium configuration for CSS includes")
-    val css: Key = root.child(Key("site", "css"))
-
-    @deprecated("0.19.4", "use Helium configuration for JS includes")
-    val js: Key = root.child(Key("site", "js"))
-
+    // TODO - 1.0 - remove the next two
+    val css: Key          = root.child(Key("site", "css"))
+    val js: Key           = root.child(Key("site", "js"))
   }
 
   object epub {
-
-    @deprecated("0.19.4", "use Helium configuration for CSS includes")
+    // TODO - 1.0 - remove the next two
     val css: Key = root.child(Key("epub", "css"))
-
-    @deprecated("0.19.4", "use Helium configuration for JS includes")
-    val js: Key = root.child(Key("epub", "js"))
-
+    val js: Key  = root.child(Key("epub", "js"))
   }
 
   object preview {
