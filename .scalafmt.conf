--- conflicted
+++ resolved
@@ -1,8 +1,4 @@
-<<<<<<< HEAD
-version = 3.7.7
-=======
 version = 3.7.13
->>>>>>> 986a9acd
 
 runner.dialect = scala212
 
