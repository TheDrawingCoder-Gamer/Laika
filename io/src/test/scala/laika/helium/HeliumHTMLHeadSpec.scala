--- conflicted
+++ resolved
@@ -26,17 +26,11 @@
 import laika.io.helper.{ InputBuilder, ResultExtractor, StringOps, TestThemeBuilder }
 import laika.io.implicits.*
 import laika.io.model.{ InputTree, StringTreeOutput }
-<<<<<<< HEAD
-import laika.rewrite.link.LinkValidation
-import laika.theme.ThemeProvider
-import laika.theme.config.{ Font, FontDefinition, FontStyle, FontWeight }
-=======
 import laika.markdown.github.GitHubFlavor
 import laika.rewrite.link.LinkValidation
 import laika.rewrite.{ Version, Versions }
-import laika.theme._
-import laika.theme.config._
->>>>>>> 986a9acd
+import laika.theme.ThemeProvider
+import laika.theme.config.{ Font, FontDefinition, FontStyle, FontWeight }
 import munit.CatsEffectSuite
 
 import scala.annotation.nowarn
@@ -47,10 +41,7 @@
 
   val parser: Resource[IO, TreeParser[IO]] = MarkupParser
     .of(Markdown)
-<<<<<<< HEAD
-=======
     .using(GitHubFlavor)
->>>>>>> 986a9acd
     .parallel[IO]
     .build
 
@@ -71,10 +62,7 @@
   def transformer(theme: ThemeProvider): Resource[IO, TreeTransformer[IO]] = Transformer
     .from(Markdown)
     .to(HTML)
-<<<<<<< HEAD
-=======
     .using(GitHubFlavor)
->>>>>>> 986a9acd
     .withConfigValue(LinkValidation.Local)
     .parallel[IO]
     .withTheme(theme)
